# Azure AI Agents SDK – C# Samples Tracker

## Overview
- Uses 1DP endpoint with Agent 1.0 OpenAI compatible (/assistants route)

---
Existing SDK Samples: https://github.com/Azure/azure-sdk-for-net/tree/feature/azure-ai-agents-persistent/sdk/ai/Azure.AI.Agents.Persistent

---
This table tracks the current status of code samples for each supported tool in the Azure AI Agents SDK.

---

## Code Sample Status

| Tool               | Sample Description                     | Status          | Notes / Known Issues                          |
|--------------------|-----------------------------------------|-----------------|-----------------------------------------------|
| **Basic Agent**    | Using agent with no tools              | ❌ Doesn't exist|                                               |
| **Bing**           | Using Bing in an agent                 | ⚠️ Exists| Sample updated - get "Bing Search API key is missing" error |
| **File Search**    | Uploading files                        | ✅ Fully functional and validated |  |
|                    | Using blob storage (project data assets)| ⚠️ Exists| Sample not yet tested - but compiles properly and follows updated coding patterns |
|                    | Managing files                         | ❌ Doesn't exist|                                               |
| **Azure AI Search**| Using a knowledge store                | ⚠️ Exists | Sample not yet tested - but compiles properly and follows updated coding patterns |
<<<<<<< HEAD
| **Fabric**         | Grounding with Fabric data             | ❌ Doesn't exist|                                               |
| **SharePoint**     | Grounding with SharePoint files        | ❌ Doesn't exist in docs or repo|                                               |
| **TripAdvisor**    | Using licensed TripAdvisor data        | ❌ Doesn't exist in docs or repo|                                               |
=======
| **Fabric**         | Grounding with Fabric data             | ⚠️ Exists| Sample not yet tested - but compiles properly and follows updated coding patterns |
| **SharePoint**     | Grounding with SharePoint files        | ❌ Doesn't exist|                                               |
| **TripAdvisor**    | Using licensed TripAdvisor data        | ❌ Doesn't exist|                                               |
>>>>>>> f073202e
| **Function Calling**| Calling local functions               | ✅ Fully functional and validated|                                               |
| **Azure Functions**| Calling durable Azure Functions        | ✅ Fully functional and validated|                                               |
| **Logic Apps**     | Calling Logic Apps workflows           | ❌ Doesn't exist|                                               |
| **Code Interpreter**| Using Code Interpreter                | ✅ Fully functional and validated|                                               |
|                    | Supported file types                   | ✅ Fully functional and validated|                                               |
| **OpenAPI**        | Calling external APIs with OpenAPI     | ✅ Fully functional and validated|                                               |
| **Quickstart**     | Agent example showcasing multiple tools| ❌ Doesn't exist|                                               |

---

## ✅ Status Legend

- ❌ **Doesn't exist** – No sample created yet  
- ⚠️ **Exists, but doesn't work** – Sample exists but isn't functional
- ✅ **Exists and works** – Fully functional and validated

---

## 📁 File Placement

- **In-progress samples** go to:  
  `samples/doc-samples/python/azure-ai-agents-sdk/`

---

> Update this file regularly as work progresses. Link samples and add notes when applicable.

---<|MERGE_RESOLUTION|>--- conflicted
+++ resolved
@@ -21,15 +21,9 @@
 |                    | Using blob storage (project data assets)| ⚠️ Exists| Sample not yet tested - but compiles properly and follows updated coding patterns |
 |                    | Managing files                         | ❌ Doesn't exist|                                               |
 | **Azure AI Search**| Using a knowledge store                | ⚠️ Exists | Sample not yet tested - but compiles properly and follows updated coding patterns |
-<<<<<<< HEAD
-| **Fabric**         | Grounding with Fabric data             | ❌ Doesn't exist|                                               |
+| **Fabric**         | Grounding with Fabric data             | ⚠️ Exists| Sample not yet tested - but compiles properly and follows updated coding patterns |
 | **SharePoint**     | Grounding with SharePoint files        | ❌ Doesn't exist in docs or repo|                                               |
 | **TripAdvisor**    | Using licensed TripAdvisor data        | ❌ Doesn't exist in docs or repo|                                               |
-=======
-| **Fabric**         | Grounding with Fabric data             | ⚠️ Exists| Sample not yet tested - but compiles properly and follows updated coding patterns |
-| **SharePoint**     | Grounding with SharePoint files        | ❌ Doesn't exist|                                               |
-| **TripAdvisor**    | Using licensed TripAdvisor data        | ❌ Doesn't exist|                                               |
->>>>>>> f073202e
 | **Function Calling**| Calling local functions               | ✅ Fully functional and validated|                                               |
 | **Azure Functions**| Calling durable Azure Functions        | ✅ Fully functional and validated|                                               |
 | **Logic Apps**     | Calling Logic Apps workflows           | ❌ Doesn't exist|                                               |
